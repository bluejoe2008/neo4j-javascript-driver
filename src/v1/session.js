/**
 * Copyright (c) 2002-2016 "Neo Technology,"
 * Network Engine for Objects in Lund AB [http://neotechnology.com]
 *
 * This file is part of Neo4j.
 *
 * Licensed under the Apache License, Version 2.0 (the "License");
 * you may not use this file except in compliance with the License.
 * You may obtain a copy of the License at
 *
 *     http://www.apache.org/licenses/LICENSE-2.0
 *
 * Unless required by applicable law or agreed to in writing, software
 * distributed under the License is distributed on an "AS IS" BASIS,
 * WITHOUT WARRANTIES OR CONDITIONS OF ANY KIND, either express or implied.
 * See the License for the specific language governing permissions and
 * limitations under the License.
 */

import StreamObserver from './internal/stream-observer';
import Result from './result';
import Transaction from './transaction';

/**
  * A Session instance is used for handling the connection and
  * sending statements through the connection.
  * @access public
  */

class Session {
  /**
   * @constructor
   * @param {Connection} conn - A connection to use
   * @param {function()} onClose - Function to be called on connection close
   */
  constructor( conn, onClose ) {
    this._conn = conn;
    this._onClose = onClose;
    this._hasTx = false;
  }

  /**
   * Run Cypher statement
   * Could be called with a statement object i.e.: {statement: "MATCH ...", parameters: {param: 1}}
   * or with the statement and parameters as separate arguments.
   * @param {mixed} statement - Cypher statement to execute
   * @param {Object} parameters - Map with parameters to use in statement
   * @return {Result} - New Result
   */
  run(statement, parameters = {}) {
    if(typeof statement === 'object' && statement.text) {
      parameters = statement.parameters || {};
      statement = statement.text;
    }
    let streamObserver = new StreamObserver();
    if (!this._hasTx) {
      this._conn.run(statement, parameters, streamObserver);
      this._conn.pullAll(streamObserver);
      this._conn.sync();
    } else {
      streamObserver.onError({error: "Please close the currently open transaction object before running " +
        "more statements/transactions in the current session." });
    }
    return new Result( streamObserver, statement, parameters );
  }

  /**
   * Begin a new transaction in this session. A session can have at most one transaction running at a time, if you
   * want to run multiple concurrent transactions, you should use multiple concurrent sessions.
   *
   * While a transaction is open the session cannot be used to run statements outside the transaction.
   *
   * @returns {Transaction} - New Transaction
   */
  beginTransaction() {
    if (this._hasTx) {
      throw new Error("Cannot have multiple transactions open for the session. Use multiple sessions or close the transaction before opening a new one.")
    }

    this._hasTx = true;
    return new Transaction(this._conn, () => {this._hasTx = false});
  }

  /**
<<<<<<< HEAD
   * Close this session
=======
   * Close this session.
>>>>>>> 3a432ca0
   * @param {function()} cb - Function to be called after the session has been closed
   * @return
   */
  close(cb=(()=>null)) {
    this._onClose(cb);
  }
}

export default Session;<|MERGE_RESOLUTION|>--- conflicted
+++ resolved
@@ -82,11 +82,7 @@
   }
 
   /**
-<<<<<<< HEAD
-   * Close this session
-=======
    * Close this session.
->>>>>>> 3a432ca0
    * @param {function()} cb - Function to be called after the session has been closed
    * @return
    */
