--- conflicted
+++ resolved
@@ -16,7 +16,7 @@
  * See the License for the specific language governing permissions and
  * limitations under the License.
  */
- 
+
 import net from 'net';
 import tls from 'tls';
 import fs from 'fs';
@@ -204,27 +204,13 @@
     }, this._handleConnectionError);
   }
 
-<<<<<<< HEAD
-    this._conn.on('data', ( buffer ) => {
-      if( _self.onmessage ) {
-        _self.onmessage( new NodeBuffer( buffer ) );
-      }
-    });
-
-    this._conn.on('error', function(err){
-      if( _self.onerror ) {
-        _self.onerror(err);
-      }
-    });
-=======
   _handleConnectionError( err ) {
     this._error = err;
     if( this.onerror ) {
       this.onerror(err);
     }
->>>>>>> 3a432ca0
-  }
-  
+  }
+
   /**
    * Write the passed in buffer to connection
    * @param {NodeBuffer} buffer - Buffer to write
