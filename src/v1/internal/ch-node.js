--- conflicted
+++ resolved
@@ -129,14 +129,9 @@
           " the signing certificate, or the server certificate, to the list of certificates trusted by this driver" +
           " using `neo4j.v1.driver(.., { trustedCertificates:['path/to/certificate.crt']}). This " +
           " is a security measure to protect against man-in-the-middle attacks. If you are just trying " +
-<<<<<<< HEAD
           " Neo4j out and are not concerned about encryption, simply disable it using `encrypted=\"" + ENCRYPTION_OFF +
           "\"` in the driver" +
-          " options."));
-=======
-          " Neo4j out and are not concerned about encryption, simply disable it using `encrypted=false` in the driver" +
           " options. Socket responded with: " + socket.authorizationError));
->>>>>>> dcc71846
       } else {
         onSuccess();
       }
